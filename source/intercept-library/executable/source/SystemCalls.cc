/*  Copyright (C) 2012-2020 by László Nagy
    This file is part of Bear.

    Bear is a tool to generate compilation database for clang tooling.

    Bear is free software: you can redistribute it and/or modify
    it under the terms of the GNU General Public License as published by
    the Free Software Foundation, either version 3 of the License, or
    (at your option) any later version.

    Bear is distributed in the hope that it will be useful,
    but WITHOUT ANY WARRANTY; without even the implied warranty of
    MERCHANTABILITY or FITNESS FOR A PARTICULAR PURPOSE.  See the
    GNU General Public License for more details.

    You should have received a copy of the GNU General Public License
    along with this program.  If not, see <http://www.gnu.org/licenses/>.
 */

#include "SystemCalls.h"

#include <climits>
#include <spawn.h>
#include <sys/wait.h>
<<<<<<< HEAD
#include <limits.h>
=======
>>>>>>> b006a52e

#include <cstring>
#include <cerrno>
#include <fstream>
#include <memory>

using rust::Result;
using rust::Ok;
using rust::Err;

namespace {
    constexpr char OS_PATH_SEPARATOR = '/';

    template <typename T>
    Result<T> error(const char* message, const int error) noexcept
    {
        std::string result = message != nullptr ? std::string(message) : std::string("generic error");

        result += " (errno: ";
        result += std::to_string(error);
        result += ")";

        return Err(std::runtime_error(result));
    };
}

namespace er {

    Result<int> SystemCalls::spawn(const char* path, const char** argv, const char** envp) noexcept
    {
        errno = ENOENT;
        pid_t child;
        if (0 != posix_spawn(&child, path, nullptr, nullptr, const_cast<char**>(argv), const_cast<char**>(envp))) {
            return error<pid_t>("posix_spawn", errno);
        } else {
            return Ok(child);
        }
    }

    Result<int> SystemCalls::wait_pid(pid_t pid) noexcept
    {
        errno = ENOENT;
        int status;
        if (-1 == waitpid(pid, &status, 0)) {
            return error<int>("waitpid", errno);
        } else {
            const int result = WIFEXITED(status) ? WEXITSTATUS(status) : EXIT_FAILURE;
            return Ok(result);
        }
    }

    Result<pid_t> SystemCalls::get_pid() noexcept
    {
        return Ok(getpid());
    }

    Result<pid_t> SystemCalls::get_ppid() noexcept
    {
        return Ok(getppid());
    }

    Result<std::string> SystemCalls::get_cwd() noexcept
    {
        constexpr static const size_t buffer_size = PATH_MAX;
        errno = ENOENT;

        char buffer[buffer_size];
        if (nullptr == getcwd(buffer, buffer_size)) {
            return error<std::string>("getcwd", errno);
        } else {
            return Ok(std::string(buffer));
        }
    }

    Result<std::shared_ptr<std::ostream>> SystemCalls::temp_file(const char* dir, const char* suffix) noexcept
    {
        // TODO: validate input?
        const auto& path = std::string(dir) + OS_PATH_SEPARATOR + "XXXXXX" + suffix;
        // create char buffer with this filename.
        const size_t buffer_size = path.length() + 1;
        char buffer[buffer_size];
        std::copy(path.c_str(), path.c_str() + path.length() + 1, (char*)buffer);
        // create the temporary file.
        errno = ENOENT;
        if (-1 == mkstemps(buffer, strlen(suffix))) {
            return error<std::shared_ptr<std::ostream>>("mkstemp", errno);
        } else {
            auto result = std::make_shared<std::ofstream>(std::string(buffer));
            return Ok(std::dynamic_pointer_cast<std::ostream>(result));
        }
    }
}<|MERGE_RESOLUTION|>--- conflicted
+++ resolved
@@ -22,10 +22,6 @@
 #include <climits>
 #include <spawn.h>
 #include <sys/wait.h>
-<<<<<<< HEAD
-#include <limits.h>
-=======
->>>>>>> b006a52e
 
 #include <cstring>
 #include <cerrno>

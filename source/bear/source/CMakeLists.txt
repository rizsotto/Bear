<<<<<<< HEAD
find_package(Python COMPONENTS Interpreter)
if (Python_Interpreter_FOUND)
    if (Python_VERSION_MAJOR GREATER 2)
        set(BEAR_PYTHON_EXECUTABLE "python${Python_VERSION_MAJOR}")
    else()
        # Some systems (e.g. macOS) don't install python2 but only python2.7
        set(BEAR_PYTHON_EXECUTABLE "python${Python_VERSION_MAJOR}.${Python_VERSION_MINOR}")
    endif()
=======
include(FindPythonInterp)
if (PYTHONINTERP_FOUND)
    get_filename_component(BEAR_PYTHON_EXECUTABLE ${PYTHON_EXECUTABLE} NAME)
>>>>>>> b006a52e
else ()
    message(FATAL_ERROR "Have not found python interpreter")
endif ()

configure_file(bear.py ${CMAKE_CURRENT_BINARY_DIR}/bear)

include(GNUInstallDirs)
install(PROGRAMS ${CMAKE_CURRENT_BINARY_DIR}/bear
        DESTINATION ${CMAKE_INSTALL_BINDIR})<|MERGE_RESOLUTION|>--- conflicted
+++ resolved
@@ -1,17 +1,6 @@
-<<<<<<< HEAD
-find_package(Python COMPONENTS Interpreter)
-if (Python_Interpreter_FOUND)
-    if (Python_VERSION_MAJOR GREATER 2)
-        set(BEAR_PYTHON_EXECUTABLE "python${Python_VERSION_MAJOR}")
-    else()
-        # Some systems (e.g. macOS) don't install python2 but only python2.7
-        set(BEAR_PYTHON_EXECUTABLE "python${Python_VERSION_MAJOR}.${Python_VERSION_MINOR}")
-    endif()
-=======
 include(FindPythonInterp)
 if (PYTHONINTERP_FOUND)
     get_filename_component(BEAR_PYTHON_EXECUTABLE ${PYTHON_EXECUTABLE} NAME)
->>>>>>> b006a52e
 else ()
     message(FATAL_ERROR "Have not found python interpreter")
 endif ()
